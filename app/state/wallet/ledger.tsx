--- conflicted
+++ resolved
@@ -6,10 +6,6 @@
 import { PolkadotGenericApp } from '@zondax/ledger-substrate';
 import { GenericeResponseAddress } from '@zondax/ledger-substrate/dist/common';
 import { AppIds, appsConfigs } from 'app/config/apps';
-<<<<<<< HEAD
-import { InternalErrors, LedgerErrorDetails } from 'app/config/errors';
-import { ConnectionResponse, DeviceConnectionProps } from '../types/ledger';
-=======
 import { POLKADOT_GENERIC_API_TRANSACTION_METADATA } from 'app/config/config';
 import { InternalErrors, LedgerErrorDetails } from 'app/config/errors';
 import { errorApps } from 'app/config/mockData';
@@ -20,7 +16,6 @@
 } from '../types/ledger';
 
 const polkadotAddresses = observable<Address[]>([]);
->>>>>>> f17dac7d
 
 interface LedgerWalletState {
   deviceConnection: {
@@ -75,15 +70,11 @@
         console.log(
           'No transport found, attempting to get device connection...'
         );
-<<<<<<< HEAD
-        genericApp = new PolkadotGenericApp(transport);
-=======
         genericApp = new PolkadotGenericApp(
           transport,
           undefined,
           POLKADOT_GENERIC_API_TRANSACTION_METADATA
         );
->>>>>>> f17dac7d
 
         // Check if the app is open
         await genericApp.getVersion();
@@ -160,19 +151,11 @@
       return undefined; // it means the address doesn't exist
     }
   },
-<<<<<<< HEAD
-  async synchronizeAccount(
-    appId: AppIds
-  ): Promise<{ result?: GenericeResponseAddress[]; error?: boolean }> {
-    const connection = ledgerWalletState$.deviceConnection.connection.get();
-    const app = appsConfigs.find((app) => app.id === appId);
-=======
   async synchronizeAccounts(
     appId: AppIds
   ): Promise<{ result?: GenericeResponseAddress[]; error?: boolean }> {
     const connection = ledgerWalletState$.deviceConnection.connection.get();
     const app = appsConfigs.get(appId);
->>>>>>> f17dac7d
 
     // TODO: Delete mock
     if (errorApps.includes(appId)) {
@@ -191,11 +174,7 @@
       // Get addresses from the Ledger device
       const addresses = await Promise.all(
         Array.from({ length: 5 }).map(async (_, i) => {
-<<<<<<< HEAD
-          const bip44Path = app.bip44Path.replace(/\/0'$/, `/${i}'`);
-=======
           const bip44Path = getBip44Path(app.bip44Path, i);
->>>>>>> f17dac7d
           return await ledgerWalletState$.getAccountAddress(
             bip44Path,
             app.ss58Prefix,
@@ -221,17 +200,6 @@
   },
   async migrateAccount(
     appId: AppIds,
-<<<<<<< HEAD
-    accountIndex: number
-  ): Promise<{ migrated?: boolean; error?: string }> {
-    try {
-      // Wait for 5 seconds before responding
-      await new Promise((resolve) => setTimeout(resolve, 5000));
-      return { migrated: true };
-    } catch (e) {
-      return { error: (e as Error).message };
-    }
-=======
     account: Address,
     accountIndex: number
   ): Promise<{ migrated?: boolean; error?: string }> {
@@ -281,7 +249,6 @@
     }
 
     return { migrated: true };
->>>>>>> f17dac7d
   },
   clearConnection() {
     ledgerWalletState$.deviceConnection.connection.set(undefined);
